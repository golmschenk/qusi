--- conflicted
+++ resolved
@@ -18,12 +18,7 @@
     model = SimpleLightcurveCnn()
     database = TessTwoMinuteCadenceStandardTransitDatabase()
     # database.batch_size = 100  # Reducing the batch size may help if you are running out of memory.
-<<<<<<< HEAD
     epochs_to_run = 5
-    trial_name = 'baseline'
-=======
-    epochs_to_run = 1000
->>>>>>> fb04841a
     logs_directory = 'logs'
 
     # Setup logging.
