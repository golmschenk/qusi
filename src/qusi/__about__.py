<<<<<<< HEAD
__version__ = "1.5.4"
=======
__version__ = "1.5.6"
>>>>>>> 7e1d81f1
<|MERGE_RESOLUTION|>--- conflicted
+++ resolved
@@ -1,5 +1 @@
-<<<<<<< HEAD
-__version__ = "1.5.4"
-=======
-__version__ = "1.5.6"
->>>>>>> 7e1d81f1
+__version__ = "1.5.6"