"""Code for inference on the contents of a directory."""

import datetime
from pathlib import Path

from ramjet.photometric_database.derived.tess_two_minute_cadence_transit_databases import \
    TessTwoMinuteCadenceStandardTransitDatabase
from ramjet.analysis.model_loader import get_latest_log_directory
from ramjet.basic_models import SimpleLightcurveCnn
from ramjet.trial import infer

log_name = get_latest_log_directory(logs_directory='logs')  # Uses the latest model in the log directory.
# log_name = 'logs/baseline YYYY-MM-DD-hh-mm-ss'  # Specify the path to the model to use.
saved_log_directory = Path(f'{log_name}')
datetime_string = datetime.datetime.now().strftime("%Y-%m-%d-%H-%M-%S")

print('Setting up dataset...', flush=True)
database = TessTwoMinuteCadenceStandardTransitDatabase()
inference_dataset = database.generate_inference_dataset()

print('Loading model...', flush=True)
model = SimpleLightcurveCnn()
model.load_weights(str(saved_log_directory.joinpath('model.ckpt'))).expect_partial()

print('Inferring...', flush=True)
<<<<<<< HEAD
columns = ['Lightcurve path', 'Prediction']
dtypes = [str, int]
predictions_data_frame = pd.read_csv(io.StringIO(''), names=columns, dtype=dict(zip(columns, dtypes)))
old_top_predictions_data_frame = predictions_data_frame
for batch_index, (paths, examples) in enumerate(batch_dataset):
    predictions = model.predict(examples)
    batch_predictions = pd.DataFrame({'Lightcurve path': paths.numpy().astype(str),
                                      'Prediction': np.squeeze(predictions, axis=1)})
    predictions_data_frame = pd.concat([predictions_data_frame, batch_predictions])
    print(f'{batch_index * database.batch_size} examples inferred on.', flush=True)
predictions_data_frame.sort_values('Prediction', ascending=False).reset_index(drop=True).to_feather(
    saved_log_directory.joinpath(f'infer results {datetime_string}.feather')
)
print('............')
print('... Done ...')
print('............')
=======
infer_results_path = saved_log_directory.joinpath(f'infer results {datetime_string}.csv')
infer(model, inference_dataset, infer_results_path)
>>>>>>> fb04841a
<|MERGE_RESOLUTION|>--- conflicted
+++ resolved
@@ -23,24 +23,8 @@
 model.load_weights(str(saved_log_directory.joinpath('model.ckpt'))).expect_partial()
 
 print('Inferring...', flush=True)
-<<<<<<< HEAD
-columns = ['Lightcurve path', 'Prediction']
-dtypes = [str, int]
-predictions_data_frame = pd.read_csv(io.StringIO(''), names=columns, dtype=dict(zip(columns, dtypes)))
-old_top_predictions_data_frame = predictions_data_frame
-for batch_index, (paths, examples) in enumerate(batch_dataset):
-    predictions = model.predict(examples)
-    batch_predictions = pd.DataFrame({'Lightcurve path': paths.numpy().astype(str),
-                                      'Prediction': np.squeeze(predictions, axis=1)})
-    predictions_data_frame = pd.concat([predictions_data_frame, batch_predictions])
-    print(f'{batch_index * database.batch_size} examples inferred on.', flush=True)
-predictions_data_frame.sort_values('Prediction', ascending=False).reset_index(drop=True).to_feather(
-    saved_log_directory.joinpath(f'infer results {datetime_string}.feather')
-)
+infer_results_path = saved_log_directory.joinpath(f'infer results {datetime_string}.csv')
+infer(model, inference_dataset, infer_results_path)
 print('............')
 print('... Done ...')
-print('............')
-=======
-infer_results_path = saved_log_directory.joinpath(f'infer results {datetime_string}.csv')
-infer(model, inference_dataset, infer_results_path)
->>>>>>> fb04841a
+print('............')