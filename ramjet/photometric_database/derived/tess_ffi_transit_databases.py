--- conflicted
+++ resolved
@@ -56,12 +56,8 @@
             TessFfiAntiEclipsingBinaryForTransitLightcurveCollection(dataset_splits=[8],
                                                                      magnitude_range=magnitude_range)
         ]
-<<<<<<< HEAD
-        self.inference_lightcurve_collection = TessFfiLightcurveCollection(dataset_splits=[9],
-                                                                           magnitude_range=magnitude_range)
-=======
-        self.inference_lightcurve_collections = [TessFfiLightcurveCollection(dataset_splits=[9])]
->>>>>>> 270fd22c
+        self.inference_lightcurve_collections = [
+            TessFfiLightcurveCollection(dataset_splits=[9], magnitude_range=magnitude_range)]
 
 
 class TessFfiInjectedTransitDatabase(TessFfiDatabase):
