"""
An abstract class allowing for any number and combination of standard and injectable/injectee lightcurve collections.
"""
import math
import random
from enum import Enum
from functools import partial

import numpy as np
import tensorflow as tf
from pathlib import Path
from typing import List, Union, Callable, Tuple

from scipy.interpolate import interp1d

from ramjet.photometric_database.lightcurve_collection import LightcurveCollection
from ramjet.photometric_database.lightcurve_database import LightcurveDatabase
from ramjet.py_mapper import map_py_function_to_dataset


class OutOfBoundsInjectionHandlingMethod(Enum):
    """
    An enum of approaches for handling cases where the injectable signal is shorter than the injectee signal.
    """
    ERROR = 'error'
    REPEAT_SIGNAL = 'repeat_signal'
    RANDOM_INJECTION_LOCATION = 'random_inject_location'


class StandardAndInjectedLightcurveDatabase(LightcurveDatabase):
    """
    An abstract class allowing for any number and combination of standard and injectable/injectee lightcurve collections
    to be used for training.
    """

    def __init__(self):
        super().__init__()
        self.training_standard_lightcurve_collections: List[LightcurveCollection] = []
        self.training_injectee_lightcurve_collection: Union[LightcurveCollection, None] = None
        self.training_injectable_lightcurve_collections: List[LightcurveCollection] = []
        self.validation_standard_lightcurve_collections: List[LightcurveCollection] = []
        self.validation_injectee_lightcurve_collection: Union[LightcurveCollection, None] = None
        self.validation_injectable_lightcurve_collections: List[LightcurveCollection] = []
        self.inference_lightcurve_collections: List[LightcurveCollection] = []
        self.shuffle_buffer_size = 10000
<<<<<<< HEAD
        self.time_steps_per_example = 16000
=======
        self.time_steps_per_example = 20000
        self.number_of_label_types = 1
>>>>>>> 270fd22c
        self.out_of_bounds_injection_handling: OutOfBoundsInjectionHandlingMethod = \
            OutOfBoundsInjectionHandlingMethod.ERROR

    def generate_datasets(self) -> (tf.data.Dataset, tf.data.Dataset):
        """
        Generates the training and validation datasets for the database.

        :return: The training and validation dataset.
        """
        training_standard_paths_datasets, training_injectee_path_dataset, training_injectable_paths_datasets = \
            self.generate_paths_datasets_group_from_lightcurve_collections_group(
                self.training_standard_lightcurve_collections, self.training_injectee_lightcurve_collection,
                self.training_injectable_lightcurve_collections
            )
        validation_standard_paths_datasets, validation_injectee_path_dataset, validation_injectable_paths_datasets = \
            self.generate_paths_datasets_group_from_lightcurve_collections_group(
                self.validation_standard_lightcurve_collections, self.validation_injectee_lightcurve_collection,
                self.validation_injectable_lightcurve_collections, shuffle=False
            )
        training_lightcurve_and_label_datasets = []
        for paths_dataset, lightcurve_collection in zip(training_standard_paths_datasets,
                                                        self.training_standard_lightcurve_collections):
            lightcurve_and_label_dataset = self.generate_standard_lightcurve_and_label_dataset(
                paths_dataset, lightcurve_collection.load_times_and_fluxes_from_path,
                lightcurve_collection.load_label_from_path
            )
            training_lightcurve_and_label_datasets.append(lightcurve_and_label_dataset)
        for paths_dataset, injectable_lightcurve_collection in zip(training_injectable_paths_datasets,
                                                                   self.training_injectable_lightcurve_collections):
            lightcurve_and_label_dataset = self.generate_injected_lightcurve_and_label_dataset(
                training_injectee_path_dataset,
                self.training_injectee_lightcurve_collection.load_times_and_fluxes_from_path,
                paths_dataset, injectable_lightcurve_collection.load_times_and_magnifications_from_path,
                injectable_lightcurve_collection.load_label_from_path
            )
            training_lightcurve_and_label_datasets.append(lightcurve_and_label_dataset)
        training_dataset = self.intersperse_datasets(training_lightcurve_and_label_datasets)
        training_dataset = self.window_dataset_for_zipped_example_and_label_dataset(training_dataset, self.batch_size,
                                                                                    self.window_shift)
        validation_lightcurve_and_label_datasets = []
        for paths_dataset, lightcurve_collection in zip(validation_standard_paths_datasets,
                                                        self.validation_standard_lightcurve_collections):
            lightcurve_and_label_dataset = self.generate_standard_lightcurve_and_label_dataset(
                paths_dataset, lightcurve_collection.load_times_and_fluxes_from_path,
<<<<<<< HEAD
                lightcurve_collection.label, evaluation_mode=True
=======
                lightcurve_collection.load_label_from_path
>>>>>>> 270fd22c
            )
            validation_lightcurve_and_label_datasets.append(lightcurve_and_label_dataset)
        for paths_dataset, injectable_lightcurve_collection in zip(validation_injectable_paths_datasets,
                                                                   self.validation_injectable_lightcurve_collections):
            lightcurve_and_label_dataset = self.generate_injected_lightcurve_and_label_dataset(
                validation_injectee_path_dataset,
                self.validation_injectee_lightcurve_collection.load_times_and_fluxes_from_path,
                paths_dataset, injectable_lightcurve_collection.load_times_and_magnifications_from_path,
<<<<<<< HEAD
                injectable_lightcurve_collection.label, evaluation_mode=True
=======
                injectable_lightcurve_collection.load_label_from_path
>>>>>>> 270fd22c
            )
            validation_lightcurve_and_label_datasets.append(lightcurve_and_label_dataset)
        validation_dataset = self.intersperse_datasets(validation_lightcurve_and_label_datasets)
        validation_dataset = validation_dataset.batch(self.batch_size)
        return training_dataset, validation_dataset

    def generate_paths_datasets_group_from_lightcurve_collections_group(
            self, standard_lightcurve_collections: List[LightcurveCollection],
            injectee_lightcurve_collection: LightcurveCollection,
            injectable_lightcurve_collections: List[LightcurveCollection], shuffle: bool = True
    ) -> (List[tf.data.Dataset], tf.data.Dataset, List[tf.data.Dataset]):
        """
        Create the path dataset for each lightcurve collection in the standard, injectee, and injectable sets.

        :param standard_lightcurve_collections: The standard lightcurve collections.
        :param injectee_lightcurve_collection: The injectee lightcurve collection.
        :param injectable_lightcurve_collections: The injectable lightcurve collections.
        :param shuffle: Whether to shuffle the dataset or not.
        :return: The standard, injectee, and injectable paths datasets.
        """
        injectee_collection_index_in_standard_collection_list: Union[int, None] = None
        for index, standard_lightcurve_collection in enumerate(standard_lightcurve_collections):
            if standard_lightcurve_collection is injectee_lightcurve_collection:
                injectee_collection_index_in_standard_collection_list = index
        if injectee_collection_index_in_standard_collection_list is not None:
            standard_lightcurve_collections.pop(injectee_collection_index_in_standard_collection_list)
        standard_paths_datasets = self.generate_paths_datasets_from_lightcurve_collection_list(
            standard_lightcurve_collections, shuffle=shuffle)
        injectee_path_dataset = None
        if injectee_lightcurve_collection is not None:
            injectee_path_dataset = self.generate_paths_dataset_from_lightcurve_collection(
                injectee_lightcurve_collection, shuffle=shuffle)
            number_of_elements_repeated_in_a_row = len(injectable_lightcurve_collections)
            if injectee_collection_index_in_standard_collection_list is not None:
                number_of_elements_repeated_in_a_row += 1
            def repeat_each_element(element):
                return tf.data.Dataset.from_tensors(element).repeat(number_of_elements_repeated_in_a_row)
            injectee_path_dataset = injectee_path_dataset.flat_map(repeat_each_element)
            if injectee_collection_index_in_standard_collection_list is not None:
                standard_lightcurve_collections.insert(injectee_collection_index_in_standard_collection_list,
                                                       injectee_path_dataset)
        injectable_paths_datasets = self.generate_paths_datasets_from_lightcurve_collection_list(
            injectable_lightcurve_collections, shuffle=shuffle)
        return standard_paths_datasets, injectee_path_dataset, injectable_paths_datasets

    def generate_paths_dataset_from_lightcurve_collection(self, lightcurve_collection: LightcurveCollection,
                                                          repeat: bool = True, shuffle: bool = True
                                                          ) -> tf.data.Dataset:
        """
        Generates a paths dataset for a lightcurve collection.

        :param lightcurve_collection: The lightcurve collection to generate a paths dataset for.
        :param repeat: Whether to repeat the dataset or not.
        :param shuffle: Whether to shuffle the dataset or not.
        :return: The paths dataset.
        """
        dataset = self.paths_dataset_from_list_or_generator_factory(lightcurve_collection.get_paths)
        if repeat:
            dataset = dataset.repeat()
        if shuffle:
            dataset = dataset.shuffle(self.shuffle_buffer_size)
        return dataset

    def generate_paths_datasets_from_lightcurve_collection_list(self,
                                                                lightcurve_collections: List[LightcurveCollection],
                                                                shuffle: bool = True) -> List[tf.data.Dataset]:
        """
        Generates a paths dataset for each lightcurve collection in a list.

        :param lightcurve_collections: The list of lightcurve collections.
        :param shuffle: Whether to shuffle the datasets or not.
        :return: The list of paths datasets.
        """
        return [self.generate_paths_dataset_from_lightcurve_collection(lightcurve_collection, shuffle=shuffle)
                for lightcurve_collection in lightcurve_collections]

    def generate_standard_lightcurve_and_label_dataset(
            self, paths_dataset: tf.data.Dataset,
<<<<<<< HEAD
            load_times_and_fluxes_from_path_function: Callable[[Path], Tuple[np.ndarray, np.ndarray]], label: float,
            evaluation_mode: bool = False):
=======
            load_times_and_fluxes_from_path_function: Callable[[Path], Tuple[np.ndarray, np.ndarray]],
            load_label_from_path_function: Callable[[Path], Union[float, np.ndarray]]):
>>>>>>> 270fd22c
        """
        Generates a lightcurve and label dataset from a paths dataset using a passed function defining
        how to load the values from the lightcurve file and the label value to use.

        :param paths_dataset: The dataset of paths to use.
        :param load_times_and_fluxes_from_path_function: The function defining how to load the times and fluxes of a
                                                         lightcurve from a path.
        :param load_label_from_path_function: The function to load the label to use for the lightcurves in this dataset.
        :return: The resulting lightcurve example and label dataset.
        """
        preprocess_map_function = partial(self.preprocess_standard_lightcurve, load_times_and_fluxes_from_path_function,
<<<<<<< HEAD
                                          label, evaluation_mode=evaluation_mode)
=======
                                          load_label_from_path_function)
>>>>>>> 270fd22c
        output_types = (tf.float32, tf.float32)
        output_shapes = [(self.time_steps_per_example, 1), (self.number_of_label_types,)]
        example_and_label_dataset = map_py_function_to_dataset(paths_dataset,
                                                               preprocess_map_function,
                                                               self.number_of_parallel_processes_per_map,
                                                               output_types=output_types,
                                                               output_shapes=output_shapes)
        return example_and_label_dataset

    def preprocess_standard_lightcurve(
            self, load_times_and_fluxes_from_path_function: Callable[[Path], Tuple[np.ndarray, np.ndarray]],
<<<<<<< HEAD
            label: float, lightcurve_path_tensor: tf.Tensor, evaluation_mode: bool = False) -> (np.ndarray, np.ndarray):
=======
            load_label_from_path_function: Callable[[Path], Union[float, np.ndarray]],
            lightcurve_path_tensor: tf.Tensor) -> (np.ndarray, np.ndarray):
>>>>>>> 270fd22c
        """
        Preprocesses a individual standard lightcurve from a lightcurve path tensor, using a passed function defining
        how to load the values from the lightcurve file and the label value to use. Designed to be used with `partial`
        to prepare a function which will just require the lightcurve path tensor, and can then be mapped to a dataset.

        :param load_times_and_fluxes_from_path_function: The function to load the lightcurve times and fluxes from a
                                                         file.
        :param load_label_from_path_function: The function to load the label to assign to the lightcurve.
        :param lightcurve_path_tensor: The tensor containing the path to the lightcurve file.
        :return: The example and label arrays shaped for use as single example for the network.
        """
        lightcurve_path = Path(lightcurve_path_tensor.numpy().decode('utf-8'))
        times, fluxes = load_times_and_fluxes_from_path_function(lightcurve_path)
<<<<<<< HEAD
        preprocessed_fluxes = self.flux_preprocessing(fluxes, evaluation_mode=evaluation_mode)
        example = np.expand_dims(preprocessed_fluxes, axis=-1)
        return example, np.array([label])
=======
        preprocessed_fluxes = self.flux_preprocessing(fluxes)
        label = load_label_from_path_function(lightcurve_path)
        example, label = self.expand_to_training_dimensions(preprocessed_fluxes, label)
        return example, label

    @staticmethod
    def expand_to_training_dimensions(example, label):
        """
        Expand the example and label to the appropriate dimensions for training.
        """
        example = np.expand_dims(example, axis=-1)
        if type(label) is not np.ndarray:
            if type(label) in [list, tuple]:
                label = np.array(label)
            else:
                label = np.array([label])
        return example, label
>>>>>>> 270fd22c

    def generate_infer_path_and_lightcurve_dataset(
            self, paths_dataset: tf.data.Dataset,
            load_times_and_fluxes_from_path_function: Callable[[Path], Tuple[np.ndarray, np.ndarray]]):
        """
        Generates a path and lightcurve dataset from a paths dataset using a passed function defining
        how to load the values from the lightcurve file.

        :param paths_dataset: The dataset of paths to use.
        :param load_times_and_fluxes_from_path_function: The function defining how to load the times and fluxes of a
                                                         lightcurve from a path.
        :return: The resulting lightcurve example and label dataset.
        """
        preprocess_map_function = partial(self.preprocess_infer_lightcurve, load_times_and_fluxes_from_path_function)
        output_types = (tf.string, tf.float32)
        output_shapes = [(), (self.time_steps_per_example, 1)]
        example_and_label_dataset = map_py_function_to_dataset(paths_dataset,
                                                               preprocess_map_function,
                                                               self.number_of_parallel_processes_per_map,
                                                               output_types=output_types,
                                                               output_shapes=output_shapes)
        return example_and_label_dataset

    def preprocess_infer_lightcurve(
            self, load_times_and_fluxes_from_path_function: Callable[[Path], Tuple[np.ndarray, np.ndarray]],
            lightcurve_path_tensor: tf.Tensor) -> (np.ndarray, np.ndarray):
        """
        Preprocesses a individual standard lightcurve from a lightcurve path tensor, using a passed function defining
        how to load the values from the lightcurve file and returns the path and lightcurve. Designed to be used with
        `partial` to prepare a function which will just require the lightcurve path tensor, and can then be mapped to a
        dataset.

        :param load_times_and_fluxes_from_path_function: The function to load the lightcurve times and fluxes from a
                                                         file.
        :param lightcurve_path_tensor: The tensor containing the path to the lightcurve file.
        :return: The path and example array shaped for use as single example for the network.
        """
        lightcurve_path_string = lightcurve_path_tensor.numpy().decode('utf-8')
        lightcurve_path = Path(lightcurve_path_string)
        times, fluxes = load_times_and_fluxes_from_path_function(lightcurve_path)
        preprocessed_fluxes = self.flux_preprocessing(fluxes, evaluation_mode=True)
        example = np.expand_dims(preprocessed_fluxes, axis=-1)
        return lightcurve_path_string, example

    def generate_injected_lightcurve_and_label_dataset(
            self, injectee_paths_dataset: tf.data.Dataset,
            injectee_load_times_and_fluxes_from_path_function: Callable[[Path], Tuple[np.ndarray, np.ndarray]],
            injectable_paths_dataset: tf.data.Dataset,
            injectable_load_times_and_magnifications_from_path_function: Callable[
                [Path], Tuple[np.ndarray, np.ndarray]],
<<<<<<< HEAD
            label: float, evaluation_mode: bool = False):
=======
            load_label_from_path_function: Callable[[Path], Union[float, np.ndarray]]):
>>>>>>> 270fd22c
        """
        Generates a lightcurve and label dataset from an injectee and injectable paths dataset, using passed functions
        defining how to load the values from the lightcurve files for each and the label value to use.

        :param injectee_paths_dataset: The dataset of paths to use for the injectee lightcurves.
        :param injectee_load_times_and_fluxes_from_path_function: The function defining how to load the times and fluxes
                                                                  of an injectee lightcurve from a path.
        :param injectable_paths_dataset: The dataset of paths to use for the injectable lightcurves.
        :param injectable_load_times_and_magnifications_from_path_function: The function defining how to load the times
                                                                            and magnifications of an injectable
                                                                            signal from a path.
        :param load_label_from_path_function: The function to load the label to use for the lightcurves in this dataset.
        :return: The resulting lightcurve example and label dataset.
        """
        preprocess_map_function = partial(self.preprocess_injected_lightcurve,
                                          injectee_load_times_and_fluxes_from_path_function,
                                          injectable_load_times_and_magnifications_from_path_function,
<<<<<<< HEAD
                                          label, evaluation_mode=evaluation_mode)
=======
                                          load_label_from_path_function)
>>>>>>> 270fd22c
        output_types = (tf.float32, tf.float32)
        output_shapes = [(self.time_steps_per_example, 1), (self.number_of_label_types,)]
        zipped_paths_dataset = tf.data.Dataset.zip((injectee_paths_dataset, injectable_paths_dataset))
        example_and_label_dataset = map_py_function_to_dataset(zipped_paths_dataset,
                                                               preprocess_map_function,
                                                               self.number_of_parallel_processes_per_map,
                                                               output_types=output_types,
                                                               output_shapes=output_shapes)
        return example_and_label_dataset

    def preprocess_injected_lightcurve(
            self, injectee_load_times_and_fluxes_from_path_function: Callable[[Path], Tuple[np.ndarray, np.ndarray]],
            injectable_load_times_and_magnifications_from_path_function: Callable[
                [Path], Tuple[np.ndarray, np.ndarray]],
<<<<<<< HEAD
            label: float, injectee_lightcurve_path_tensor: tf.Tensor, injectable_lightcurve_path_tensor: tf.Tensor,
            evaluation_mode: bool = False
=======
            load_label_from_path_function: Callable[[Path], Union[float, np.ndarray]],
            injectee_lightcurve_path_tensor: tf.Tensor, injectable_lightcurve_path_tensor: tf.Tensor
>>>>>>> 270fd22c
    ) -> (np.ndarray, np.ndarray):
        """
        Preprocesses a individual injected lightcurve from an injectee and an injectable lightcurve path tensor,
        using a passed function defining how to load the values from each lightcurve file and the label value to use.
        Designed to be used with `partial` to prepare a function which will just require the lightcurve path tensor, and
        can then be mapped to a dataset.

        :param injectee_load_times_and_fluxes_from_path_function: The function to load the injectee lightcurve times and
                                                                  fluxes from a file.
        :param injectable_load_times_and_magnifications_from_path_function: The function to load the injectee lightcurve
                                                                            times and signal from a file.
        :param load_label_from_path_function: The function to load the label to assign to the lightcurve.
        :param injectee_lightcurve_path_tensor: The tensor containing the path to the injectee lightcurve file.
        :param injectable_lightcurve_path_tensor: The tensor containing the path to the injectable lightcurve file.
        :return: The injected example and label arrays shaped for use as single example for the network.
        """
        injectee_lightcurve_path = Path(injectee_lightcurve_path_tensor.numpy().decode('utf-8'))
        injectee_times, injectee_fluxes = injectee_load_times_and_fluxes_from_path_function(injectee_lightcurve_path)
        injectable_lightcurve_path = Path(injectable_lightcurve_path_tensor.numpy().decode('utf-8'))
        injectable_times, injectable_magnifications = injectable_load_times_and_magnifications_from_path_function(
            injectable_lightcurve_path)
        fluxes = self.inject_signal_into_lightcurve(injectee_fluxes, injectee_times, injectable_magnifications,
                                                    injectable_times)
<<<<<<< HEAD
        preprocessed_fluxes = self.flux_preprocessing(fluxes, evaluation_mode=evaluation_mode)
        example = np.expand_dims(preprocessed_fluxes, axis=-1)
        return example, np.array([label])
=======
        preprocessed_fluxes = self.flux_preprocessing(fluxes)
        label = load_label_from_path_function(injectable_lightcurve_path)
        example, label = self.expand_to_training_dimensions(preprocessed_fluxes, label)
        return example, label
>>>>>>> 270fd22c

    def flux_preprocessing(self, fluxes: np.ndarray, evaluation_mode: bool = False) -> np.ndarray:
        """
        Preprocessing for the flux.

        :param fluxes: The flux array to preprocess.
        :param evaluation_mode: If the preprocessing should be consistent for evaluation.
        :param seed: Seed for the randomization.
        :return: The preprocessed flux array.
        """
        if not evaluation_mode:
            fluxes = self.remove_random_elements(fluxes)
        uniform_length_fluxes = self.make_uniform_length(fluxes, self.time_steps_per_example,
                                                         randomize=not evaluation_mode)
        normalized_fluxes = self.normalize(uniform_length_fluxes)
        return normalized_fluxes

    def inject_signal_into_lightcurve(self, lightcurve_fluxes: np.ndarray, lightcurve_times: np.ndarray,
                                      signal_magnifications: np.ndarray, signal_times: np.ndarray):
        """
        Injects a synthetic magnification signal into real lightcurve fluxes.

        :param lightcurve_fluxes: The fluxes of the lightcurve to be injected into.
        :param lightcurve_times: The times of the flux observations of the lightcurve.
        :param signal_magnifications: The synthetic magnifications to inject.
        :param signal_times: The times of the synthetic magnifications.
        :return: The fluxes with the injected signal.
        """
        minimum_lightcurve_time = np.min(lightcurve_times)
        relative_lightcurve_times = lightcurve_times - minimum_lightcurve_time
        relative_signal_times = signal_times - np.min(signal_times)
        signal_time_length = np.max(relative_signal_times)
        lightcurve_time_length = np.max(relative_lightcurve_times)
        time_length_difference = lightcurve_time_length - signal_time_length
        signal_start_offset = (np.random.random() * time_length_difference) + minimum_lightcurve_time
        offset_signal_times = relative_signal_times + signal_start_offset
        median_flux = np.median(lightcurve_fluxes)
        signal_fluxes = (signal_magnifications * median_flux) - median_flux
        if self.out_of_bounds_injection_handling is OutOfBoundsInjectionHandlingMethod.RANDOM_INJECTION_LOCATION:
            signal_flux_interpolator = interp1d(offset_signal_times, signal_fluxes, bounds_error=False, fill_value=0)
        elif (self.out_of_bounds_injection_handling is OutOfBoundsInjectionHandlingMethod.REPEAT_SIGNAL and
              time_length_difference > 0):
            before_signal_gap = signal_start_offset - minimum_lightcurve_time
            after_signal_gap = time_length_difference - before_signal_gap
            minimum_signal_time_step = np.min(np.diff(offset_signal_times))
            before_repeats_needed = math.ceil(before_signal_gap / (signal_time_length + minimum_signal_time_step))
            after_repeats_needed = math.ceil(after_signal_gap / (signal_time_length + minimum_signal_time_step))
            repeated_signal_fluxes = np.tile(signal_fluxes, before_repeats_needed + 1 + after_repeats_needed)
            repeated_signal_times = None
            for repeat_index in range(-before_repeats_needed, after_repeats_needed + 1):
                repeat_signal_start_offset = (signal_time_length + minimum_signal_time_step) * repeat_index
                if repeated_signal_times is None:
                    repeated_signal_times = offset_signal_times + repeat_signal_start_offset
                else:
                    repeat_index_signal_times = offset_signal_times + repeat_signal_start_offset
                    repeated_signal_times = np.concatenate([repeated_signal_times, repeat_index_signal_times])
            signal_flux_interpolator = interp1d(repeated_signal_times, repeated_signal_fluxes, bounds_error=True)
        else:
            signal_flux_interpolator = interp1d(offset_signal_times, signal_fluxes, bounds_error=True)
        interpolated_signal_fluxes = signal_flux_interpolator(lightcurve_times)
        fluxes_with_injected_signal = lightcurve_fluxes + interpolated_signal_fluxes
        return fluxes_with_injected_signal

    @staticmethod
    def intersperse_datasets(dataset_list: List[tf.data.Dataset]) -> tf.data.Dataset:
        """
        Intersperses a list of datasets into one joint dataset. (e.g., [0, 2, 4] and [1, 3, 5] to [0, 1, 2, 3, 4, 5]).

        :param dataset_list: The datasets to intersperse.
        :return: The interspersed dataset.
        """
        dataset_tuple = tuple(dataset_list)
        zipped_dataset = tf.data.Dataset.zip(dataset_tuple)

        def flat_map_interspersing_function(*elements):
            """Intersperses an individual element from each dataset. To be used by flat_map."""
            concatenated_element = tf.data.Dataset.from_tensors(elements[0])
            for element in elements[1:]:
                concatenated_element = concatenated_element.concatenate(tf.data.Dataset.from_tensors(element))
            return concatenated_element

        flat_mapped_dataset = zipped_dataset.flat_map(flat_map_interspersing_function)
        return flat_mapped_dataset

    def generate_inference_dataset(self):
        """
        Generates the dataset to infer over.

        :return: The inference dataset.
        """
        batch_dataset = None
        for lightcurve_collection in self.inference_lightcurve_collections:
            example_paths_dataset = self.generate_paths_dataset_from_lightcurve_collection(lightcurve_collection,
                                                                                           repeat=False, shuffle=False)
            examples_dataset = self.generate_infer_path_and_lightcurve_dataset(
                example_paths_dataset, lightcurve_collection.load_times_and_fluxes_from_path)
            collection_batch_dataset = examples_dataset.batch(self.batch_size)
            if batch_dataset is None:
                batch_dataset = collection_batch_dataset
            else:
                batch_dataset = batch_dataset.concatenate(collection_batch_dataset)
        batch_dataset = batch_dataset.prefetch(5)
        return batch_dataset<|MERGE_RESOLUTION|>--- conflicted
+++ resolved
@@ -43,12 +43,8 @@
         self.validation_injectable_lightcurve_collections: List[LightcurveCollection] = []
         self.inference_lightcurve_collections: List[LightcurveCollection] = []
         self.shuffle_buffer_size = 10000
-<<<<<<< HEAD
         self.time_steps_per_example = 16000
-=======
-        self.time_steps_per_example = 20000
         self.number_of_label_types = 1
->>>>>>> 270fd22c
         self.out_of_bounds_injection_handling: OutOfBoundsInjectionHandlingMethod = \
             OutOfBoundsInjectionHandlingMethod.ERROR
 
@@ -93,11 +89,7 @@
                                                         self.validation_standard_lightcurve_collections):
             lightcurve_and_label_dataset = self.generate_standard_lightcurve_and_label_dataset(
                 paths_dataset, lightcurve_collection.load_times_and_fluxes_from_path,
-<<<<<<< HEAD
-                lightcurve_collection.label, evaluation_mode=True
-=======
-                lightcurve_collection.load_label_from_path
->>>>>>> 270fd22c
+                lightcurve_collection.load_label_from_path, evaluation_mode=True
             )
             validation_lightcurve_and_label_datasets.append(lightcurve_and_label_dataset)
         for paths_dataset, injectable_lightcurve_collection in zip(validation_injectable_paths_datasets,
@@ -106,11 +98,7 @@
                 validation_injectee_path_dataset,
                 self.validation_injectee_lightcurve_collection.load_times_and_fluxes_from_path,
                 paths_dataset, injectable_lightcurve_collection.load_times_and_magnifications_from_path,
-<<<<<<< HEAD
-                injectable_lightcurve_collection.label, evaluation_mode=True
-=======
-                injectable_lightcurve_collection.load_label_from_path
->>>>>>> 270fd22c
+                injectable_lightcurve_collection.load_label_from_path, evaluation_mode=True
             )
             validation_lightcurve_and_label_datasets.append(lightcurve_and_label_dataset)
         validation_dataset = self.intersperse_datasets(validation_lightcurve_and_label_datasets)
@@ -189,13 +177,8 @@
 
     def generate_standard_lightcurve_and_label_dataset(
             self, paths_dataset: tf.data.Dataset,
-<<<<<<< HEAD
-            load_times_and_fluxes_from_path_function: Callable[[Path], Tuple[np.ndarray, np.ndarray]], label: float,
-            evaluation_mode: bool = False):
-=======
             load_times_and_fluxes_from_path_function: Callable[[Path], Tuple[np.ndarray, np.ndarray]],
-            load_label_from_path_function: Callable[[Path], Union[float, np.ndarray]]):
->>>>>>> 270fd22c
+            load_label_from_path_function: Callable[[Path], Union[float, np.ndarray]], evaluation_mode: bool = False):
         """
         Generates a lightcurve and label dataset from a paths dataset using a passed function defining
         how to load the values from the lightcurve file and the label value to use.
@@ -207,11 +190,7 @@
         :return: The resulting lightcurve example and label dataset.
         """
         preprocess_map_function = partial(self.preprocess_standard_lightcurve, load_times_and_fluxes_from_path_function,
-<<<<<<< HEAD
-                                          label, evaluation_mode=evaluation_mode)
-=======
-                                          load_label_from_path_function)
->>>>>>> 270fd22c
+                                          load_label_from_path_function, evaluation_mode=evaluation_mode)
         output_types = (tf.float32, tf.float32)
         output_shapes = [(self.time_steps_per_example, 1), (self.number_of_label_types,)]
         example_and_label_dataset = map_py_function_to_dataset(paths_dataset,
@@ -223,12 +202,8 @@
 
     def preprocess_standard_lightcurve(
             self, load_times_and_fluxes_from_path_function: Callable[[Path], Tuple[np.ndarray, np.ndarray]],
-<<<<<<< HEAD
-            label: float, lightcurve_path_tensor: tf.Tensor, evaluation_mode: bool = False) -> (np.ndarray, np.ndarray):
-=======
             load_label_from_path_function: Callable[[Path], Union[float, np.ndarray]],
-            lightcurve_path_tensor: tf.Tensor) -> (np.ndarray, np.ndarray):
->>>>>>> 270fd22c
+            lightcurve_path_tensor: tf.Tensor, evaluation_mode: bool = False) -> (np.ndarray, np.ndarray):
         """
         Preprocesses a individual standard lightcurve from a lightcurve path tensor, using a passed function defining
         how to load the values from the lightcurve file and the label value to use. Designed to be used with `partial`
@@ -242,12 +217,7 @@
         """
         lightcurve_path = Path(lightcurve_path_tensor.numpy().decode('utf-8'))
         times, fluxes = load_times_and_fluxes_from_path_function(lightcurve_path)
-<<<<<<< HEAD
         preprocessed_fluxes = self.flux_preprocessing(fluxes, evaluation_mode=evaluation_mode)
-        example = np.expand_dims(preprocessed_fluxes, axis=-1)
-        return example, np.array([label])
-=======
-        preprocessed_fluxes = self.flux_preprocessing(fluxes)
         label = load_label_from_path_function(lightcurve_path)
         example, label = self.expand_to_training_dimensions(preprocessed_fluxes, label)
         return example, label
@@ -264,7 +234,6 @@
             else:
                 label = np.array([label])
         return example, label
->>>>>>> 270fd22c
 
     def generate_infer_path_and_lightcurve_dataset(
             self, paths_dataset: tf.data.Dataset,
@@ -315,11 +284,7 @@
             injectable_paths_dataset: tf.data.Dataset,
             injectable_load_times_and_magnifications_from_path_function: Callable[
                 [Path], Tuple[np.ndarray, np.ndarray]],
-<<<<<<< HEAD
-            label: float, evaluation_mode: bool = False):
-=======
-            load_label_from_path_function: Callable[[Path], Union[float, np.ndarray]]):
->>>>>>> 270fd22c
+            load_label_from_path_function: Callable[[Path], Union[float, np.ndarray]], evaluation_mode: bool = False):
         """
         Generates a lightcurve and label dataset from an injectee and injectable paths dataset, using passed functions
         defining how to load the values from the lightcurve files for each and the label value to use.
@@ -337,11 +302,7 @@
         preprocess_map_function = partial(self.preprocess_injected_lightcurve,
                                           injectee_load_times_and_fluxes_from_path_function,
                                           injectable_load_times_and_magnifications_from_path_function,
-<<<<<<< HEAD
-                                          label, evaluation_mode=evaluation_mode)
-=======
-                                          load_label_from_path_function)
->>>>>>> 270fd22c
+                                          load_label_from_path_function, evaluation_mode=evaluation_mode)
         output_types = (tf.float32, tf.float32)
         output_shapes = [(self.time_steps_per_example, 1), (self.number_of_label_types,)]
         zipped_paths_dataset = tf.data.Dataset.zip((injectee_paths_dataset, injectable_paths_dataset))
@@ -356,13 +317,9 @@
             self, injectee_load_times_and_fluxes_from_path_function: Callable[[Path], Tuple[np.ndarray, np.ndarray]],
             injectable_load_times_and_magnifications_from_path_function: Callable[
                 [Path], Tuple[np.ndarray, np.ndarray]],
-<<<<<<< HEAD
-            label: float, injectee_lightcurve_path_tensor: tf.Tensor, injectable_lightcurve_path_tensor: tf.Tensor,
+            load_label_from_path_function: Callable[[Path], Union[float, np.ndarray]],
+            injectee_lightcurve_path_tensor: tf.Tensor, injectable_lightcurve_path_tensor: tf.Tensor,
             evaluation_mode: bool = False
-=======
-            load_label_from_path_function: Callable[[Path], Union[float, np.ndarray]],
-            injectee_lightcurve_path_tensor: tf.Tensor, injectable_lightcurve_path_tensor: tf.Tensor
->>>>>>> 270fd22c
     ) -> (np.ndarray, np.ndarray):
         """
         Preprocesses a individual injected lightcurve from an injectee and an injectable lightcurve path tensor,
@@ -386,16 +343,10 @@
             injectable_lightcurve_path)
         fluxes = self.inject_signal_into_lightcurve(injectee_fluxes, injectee_times, injectable_magnifications,
                                                     injectable_times)
-<<<<<<< HEAD
         preprocessed_fluxes = self.flux_preprocessing(fluxes, evaluation_mode=evaluation_mode)
-        example = np.expand_dims(preprocessed_fluxes, axis=-1)
-        return example, np.array([label])
-=======
-        preprocessed_fluxes = self.flux_preprocessing(fluxes)
         label = load_label_from_path_function(injectable_lightcurve_path)
         example, label = self.expand_to_training_dimensions(preprocessed_fluxes, label)
         return example, label
->>>>>>> 270fd22c
 
     def flux_preprocessing(self, fluxes: np.ndarray, evaluation_mode: bool = False) -> np.ndarray:
         """
