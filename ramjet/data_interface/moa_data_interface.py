--- conflicted
+++ resolved
@@ -92,7 +92,6 @@
 
         :return: The data frame of the events.
         """
-<<<<<<< HEAD
 
         if self.use_cached:
             directory_path = Path('data/moa_microlensing')
@@ -109,27 +108,13 @@
             events_data_frame[['field', 'clr', 'chip', 'subfield', 'id']] = events_data_frame[
                 'MOA INTERNAL ID'].str.split(
                 '-', 4, expand=True)
-            events_data_frame['chip'] = events_data_frame['chip'].astype(np.int64)
-            events_data_frame['subfield'] = events_data_frame['subfield'].astype(np.int64)
-            events_data_frame['id'] = events_data_frame['id'].astype(np.int64)
+            events_data_frame['chip'] = events_data_frame['chip'].astype(int)
+            events_data_frame['subfield'] = events_data_frame['subfield'].astype(int)
+            events_data_frame['id'] = events_data_frame['id'].astype(int)
             events_data_frame = events_data_frame.set_index(['field', 'clr', 'chip', 'subfield', 'id'], drop=False)
             events_data_frame = events_data_frame.sort_index()
             datetime_string = datetime.datetime.now().strftime("%Y-%m-%d-%H-%M-%S")
             events_data_frame.to_csv(f'data/moa_microlensing/yukihirao_{datetime_string}.csv')
-=======
-        url = 'http://iral2.ess.sci.osaka-u.ac.jp/~moa/anomaly/9year/'
-        page = requests.get(url)
-        soup = BeautifulSoup(page.content, 'lxml')
-        tbl = soup.find("table")
-        events_data_frame = pd.read_html(str(tbl))[0]
-        events_data_frame[['field', 'clr', 'chip', 'subfield', 'id']] = events_data_frame['MOA INTERNAL ID'].str.split(
-            '-', 4, expand=True)
-        events_data_frame['chip'] = events_data_frame['chip'].astype(int)
-        events_data_frame['subfield'] = events_data_frame['subfield'].astype(int)
-        events_data_frame['id'] = events_data_frame['id'].astype(int)
-        events_data_frame = events_data_frame.set_index(['field', 'clr', 'chip', 'subfield', 'id'], drop=False)
-        events_data_frame = events_data_frame.sort_index()
->>>>>>> 0e9b977f
         return events_data_frame
 
     def get_tag_for_path_from_data_frame(self, path: Path, events_data_frame: pd.DataFrame) -> str:
